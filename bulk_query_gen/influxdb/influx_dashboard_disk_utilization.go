--- conflicted
+++ resolved
@@ -30,11 +30,7 @@
 
 	var query string
 	//SELECT max("used_percent") FROM "telegraf"."default"."disk" WHERE "cluster_id" = :Cluster_Id: AND "path" = '/influxdb/conf' AND time > :dashboardTime: AND host =~ /.data./ GROUP BY time(1m), "host"
-<<<<<<< HEAD
 	query = fmt.Sprintf("SELECT max(\"used_percent\") FROM disk WHERE cluster_id = '%s' and \"path\" = '/dev/sda1' and %s AND hostname =~ /.data./ group by time(1m), \"hostname\"", d.GetRandomClusterId(), d.GetTimeConstraint(interval))
-=======
-	query = fmt.Sprintf("SELECT max(\"used_percent\") FROM disk WHERE cluster_id = '%s' and \"path\" = '/dev/sda1' and time >= '%s' and time < '%s' AND hostname =~ /data/ group by time(1m), \"hostname\"", d.GetRandomClusterId(), interval.StartString(), interval.EndString())
->>>>>>> f4f1c7b7
 
 	humanLabel := fmt.Sprintf("InfluxDB (%s) Disk Utilization (Percent), rand cluster, %s by 1m", d.language.String(), interval.Duration())
 
