package main

import (
	"fmt"
	"math"
	"sort"
	"time"
)

// Stat represents one statistical measurement.
type Stat struct {
	Label []byte
	Value float64
}

// Init safely initializes a stat while minimizing heap allocations.
func (s *Stat) Init(label []byte, value float64) {
	s.Label = s.Label[:0] // clear
	s.Label = append(s.Label, label...)
	s.Value = value
}

// StatGroup collects simple streaming statistics.
type StatGroup struct {
	Min  float64
	Max  float64
	Mean float64
	Sum  float64

	Count int64
}

// Push updates a StatGroup with a new value.
func (s *StatGroup) Push(n float64) {
	if s.Count == 0 {
		s.Min = n
		s.Max = n
		s.Mean = n
		s.Count = 1
		s.Sum = n
		return
	}

	if n < s.Min {
		s.Min = n
	}
	if n > s.Max {
		s.Max = n
	}

	s.Sum += n

	// constant-space mean update:
	sum := s.Mean*float64(s.Count) + n
	s.Mean = sum / float64(s.Count+1)

	s.Count++
}

// String makes a simple description of a StatGroup.
func (s *StatGroup) String() string {
	return fmt.Sprintf("min: %f, max: %f, mean: %f, count: %d, sum: %f", s.Min, s.Max, s.Mean, s.Count, s.Sum)
}

type timedStat struct {
	timestamp time.Time
	value     float64
}

type HistoryItem struct {
	value float64
	item  int
}

type TimedStatGroup struct {
	maxDuraton  time.Duration
	stats       []timedStat
	lastAvg     float64
	lastMedian  float64
<<<<<<< HEAD
	lastRate  float64
=======
	lastRate    float64
>>>>>>> 33fc5410
	trendAvg    *TrendStat
	statHistory []*HistoryItem
}

func NewTimedStatGroup(maxDuration time.Duration, maxTrendSamples int) *TimedStatGroup {
	return &TimedStatGroup{maxDuraton: maxDuration, stats: make([]timedStat, 0, 100000), trendAvg: NewTrendStat(maxTrendSamples, true), statHistory: make([]*HistoryItem, 0, 512)}
}

func (m *TimedStatGroup) Push(timestamp time.Time, value float64) {
	m.stats = append(m.stats, timedStat{timestamp: timestamp, value: value})
}

func (m *TimedStatGroup) Avg() float64 {
	return m.lastAvg
}

func (m *TimedStatGroup) Rate() float64 {
	return m.lastRate
}

func (m *TimedStatGroup) Median() float64 {
	return m.lastMedian
}

func (m *TimedStatGroup) UpdateAvg(now time.Time, workers int) (float64, float64) {
	newStats := make([]timedStat, 0, len(m.stats))
	last := now.Add(-m.maxDuraton)
	sum := float64(0)
	c := 0
	first := now

	for _, ts := range m.stats {
		if ts.timestamp.After(last) {
			sum += ts.value
			c++
			newStats = append(newStats, ts)
			if ts.timestamp.Before(first) {
				first = ts.timestamp
			}
		}
	}
	m.stats = nil
	m.stats = newStats

	l := len(newStats)
	if l == 0 {
		m.lastMedian = math.NaN()
	} else {
		sort.Slice(newStats, func(i, j int) bool {
			return newStats[i].value < newStats[j].value
		})
		m.lastMedian = newStats[l/2].value
	}

	m.lastAvg = sum / float64(c)
<<<<<<< HEAD
	m.lastRate = sum / now.Sub(first).Seconds()
	m.statHistory = append(m.statHistory, &HistoryItem{m.lastAvg, workers})
=======
	m.lastRate = sum / m.maxDuraton.Seconds()
	m.statHistory = append(m.statHistory, &HistoryItem{m.lastRate, workers})
>>>>>>> 33fc5410
	m.trendAvg.Add(m.lastAvg)
	return m.lastAvg, m.lastMedian
}

type TrendStat struct {
	x, y      []float64
	size      int
	slope     float64
	intercept float64
	skipFirst bool
}

func (ls *TrendStat) Add(y float64) {
	c := len(ls.y)
	if c == 0 {
		if ls.skipFirst {
			ls.skipFirst = false
			return
		}
	}
	y = y / 1000 // normalize to seconds
	if c < ls.size {
		ls.y = append(ls.y, y)
		c++
		if c < 5 { // at least 5 samples required for regression
			return
		}
	} else { // shift left using copy and insert at last position - hopefully no reallocation
		y1 := ls.y[1:]
		copy(ls.y, y1)
		ls.y[ls.size-1] = y
	}
	if c > ls.size {
		panic("Bug in implementation")
	}
	//var r stats.Regression
	var r SimpleRegression
	r.hasIntercept = false
	for i := 0; i < c; i++ {
		r.Update(ls.x[i], ls.y[i]-ls.y[0])
	}
	ls.slope = r.Slope()
	ls.intercept = (r.Intercept() + ls.y[0]) * 1000
}

func NewTrendStat(size int, skipFirst bool) *TrendStat {
	fmt.Printf("Trend statistics using %d samples\n", size)
	instance := TrendStat{
		size:      size,
		slope:     0,
		skipFirst: skipFirst,
	}
	instance.x = make([]float64, size, size)
	instance.y = make([]float64, 0, size)
	for i := 0; i < size; i++ {
		instance.x[i] = float64(i) // X is constant array { 0, 1, 2 ... size }
	}
	return &instance
}

type SimpleRegression struct {
	sumX  float64
	sumXX float64
	sumY  float64
	sumYY float64
	sumXY float64

	n float64

	xbar float64
	ybar float64

	hasIntercept bool
}

func (sr *SimpleRegression) Update(x, y float64) {
	if sr.n == 0 {
		sr.xbar = x
		sr.ybar = y
	} else {
		if sr.hasIntercept {
			fact1 := 1.0 + sr.n
			fact2 := sr.n / (1.0 + sr.n)
			dx := x - sr.xbar
			dy := y - sr.ybar
			sr.sumXX += dx * dx * fact2
			sr.sumYY += dy * dy * fact2
			sr.sumXY += dx * dy * fact2
			sr.xbar += dx / fact1
			sr.ybar += dy / fact1
		}
	}
	if !sr.hasIntercept {
		sr.sumXX += x * x
		sr.sumYY += y * y
		sr.sumXY += x * y
	}
	sr.sumX += x
	sr.sumY += y
	sr.n++
}

func (sr *SimpleRegression) Intercept() float64 {
	if sr.hasIntercept {
		return (sr.sumY - sr.Slope()*sr.sumX) / sr.n
	} else {
		return 0
	}
}

func (sr *SimpleRegression) Slope() float64 {
	if sr.n < 2 {
		return math.NaN()
	}
	return sr.sumXY / sr.sumXX
}<|MERGE_RESOLUTION|>--- conflicted
+++ resolved
@@ -77,11 +77,7 @@
 	stats       []timedStat
 	lastAvg     float64
 	lastMedian  float64
-<<<<<<< HEAD
-	lastRate  float64
-=======
 	lastRate    float64
->>>>>>> 33fc5410
 	trendAvg    *TrendStat
 	statHistory []*HistoryItem
 }
@@ -137,13 +133,8 @@
 	}
 
 	m.lastAvg = sum / float64(c)
-<<<<<<< HEAD
 	m.lastRate = sum / now.Sub(first).Seconds()
-	m.statHistory = append(m.statHistory, &HistoryItem{m.lastAvg, workers})
-=======
-	m.lastRate = sum / m.maxDuraton.Seconds()
 	m.statHistory = append(m.statHistory, &HistoryItem{m.lastRate, workers})
->>>>>>> 33fc5410
 	m.trendAvg.Add(m.lastAvg)
 	return m.lastAvg, m.lastMedian
 }
