package main

import (
	"bytes"
	"encoding/json"
	"fmt"
	"io/ioutil"
	"net"
	"net/http"
	"net/url"
	"os"
	"time"
)

// HTTPClient is a reusable HTTP Client.
type DefaultHTTPClient struct {
	HTTPClientCommon
	client *http.Client
}

// NewHTTPClient creates a new HTTPClient.
func NewDefaultHTTPClient(host string, debug int, dialTimeout time.Duration, readTimeout time.Duration, writeTimeout time.Duration) *DefaultHTTPClient {
	return &DefaultHTTPClient{
		client: &http.Client{
			Timeout: readTimeout, // TODO sets all timeouts
			Transport: &http.Transport{
				Dial: (&net.Dialer{
					Timeout: dialTimeout,
				}).Dial,
<<<<<<< HEAD
				MaxIdleConns: 0, // unlimited
				MaxIdleConnsPerHost: 100, // 0 would fallback to DefaultMaxIdleConnsPerHost ie. 2
				MaxConnsPerHost: 0, // unlimited
				IdleConnTimeout: idleConnectionTimeout,
=======
				MaxIdleConns:    1,
				MaxConnsPerHost: 1,
				IdleConnTimeout: 1 * time.Hour,
>>>>>>> 5341a63d
			},
		},
		HTTPClientCommon: HTTPClientCommon{
			Host:       []byte(host),
			HostString: host,
			debug:      debug,
		},
	}
}

// Do performs the action specified by the given Query. It uses fasthttp, and
// tries to minimize heap allocations.
func (w *DefaultHTTPClient) Do(q *Query, opts *HTTPClientDoOptions) (lag float64, err error) {
	// populate uri from the reusable byte slice:
	uri := make([]byte, 0, 100)
	uri = append(uri, w.Host...)
	uri = append(uri, q.Path...)

	// populate a request with data from the Query:
	req, err := http.NewRequest(string(q.Method), string(uri), bytes.NewBuffer(q.Body)) // TODO performance

	start := time.Now()
	resp, err := w.client.Do(req)
	lag = float64(time.Since(start).Nanoseconds()) / 1e6 // milliseconds

	respBody, err := ioutil.ReadAll(resp.Body)
	resp.Body.Close()

	if (err != nil || resp.StatusCode != http.StatusOK) && opts.Debug == 5 {
		values, _ := url.ParseQuery(string(uri))
		fmt.Printf("debug: url: %s, path %s, parsed url - %s\n", string(uri), q.Path, values)
	}

	// Check that the status code was 200 OK:
	if err == nil {
		sc := resp.StatusCode
		if sc != http.StatusOK {
			err = fmt.Errorf("Invalid write response (status %d): %s", sc, string(respBody))
			return
		}
	}

	if opts != nil {
		// Print debug messages, if applicable:
		switch opts.Debug {
		case 1:
			fmt.Fprintf(os.Stderr, "debug: %s in %7.2fms\n", q.HumanLabel, lag)
		case 2:
			fmt.Fprintf(os.Stderr, "debug: %s in %7.2fms -- %s\n", q.HumanLabel, lag, q.HumanDescription)
		case 3:
			fmt.Fprintf(os.Stderr, "debug: %s in %7.2fms -- %s\n", q.HumanLabel, lag, q.HumanDescription)
			fmt.Fprintf(os.Stderr, "debug:   request: %s\n", string(q.String()))
		case 4:
			fmt.Fprintf(os.Stderr, "debug: %s in %7.2fms -- %s\n", q.HumanLabel, lag, q.HumanDescription)
			fmt.Fprintf(os.Stderr, "debug:   request: %s\n", string(q.String()))
			fmt.Fprintf(os.Stderr, "debug:   response: %s\n", string(respBody))
		default:
		}

		// Pretty print JSON responses, if applicable:
		if opts.PrettyPrintResponses {
			// InfluxQL responses are in JSON and can be pretty-printed here.
			// Flux responses are just simple CSV.

			prefix := fmt.Sprintf("ID %d: ", q.ID)
			if json.Valid(respBody) {
				var pretty bytes.Buffer
				err = json.Indent(&pretty, respBody, prefix, "  ")
				if err != nil {
					return
				}

				_, err = fmt.Fprintf(os.Stderr, "%s%s\n", prefix, pretty)
				if err != nil {
					return
				}
			} else {
				_, err = fmt.Fprintf(os.Stderr, "%s%s\n", prefix, respBody)
				if err != nil {
					return
				}
			}
		}
	}

	return lag, err
}

func (w *DefaultHTTPClient) HostString() string {
	return w.HTTPClientCommon.HostString
}

func (w *DefaultHTTPClient) Ping() {
	req, _ := http.NewRequest("GET", w.HTTPClientCommon.HostString+"/ping", nil)
	resp, _ := w.client.Do(req)
	defer resp.Body.Close()
}<|MERGE_RESOLUTION|>--- conflicted
+++ resolved
@@ -27,16 +27,10 @@
 				Dial: (&net.Dialer{
 					Timeout: dialTimeout,
 				}).Dial,
-<<<<<<< HEAD
 				MaxIdleConns: 0, // unlimited
 				MaxIdleConnsPerHost: 100, // 0 would fallback to DefaultMaxIdleConnsPerHost ie. 2
 				MaxConnsPerHost: 0, // unlimited
 				IdleConnTimeout: idleConnectionTimeout,
-=======
-				MaxIdleConns:    1,
-				MaxConnsPerHost: 1,
-				IdleConnTimeout: 1 * time.Hour,
->>>>>>> 5341a63d
 			},
 		},
 		HTTPClientCommon: HTTPClientCommon{
