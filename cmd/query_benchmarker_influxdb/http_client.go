package main

import (
	"bytes"
	"encoding/json"
	"fmt"
	"io/ioutil"
	"net/http"
	"net/url"
	"os"
	"time"
)

// HTTPClient is a reusable HTTP Client.
type DefaultHTTPClient struct {
	HTTPClientCommon
	client     *http.Client
}

// NewHTTPClient creates a new HTTPClient.
<<<<<<< HEAD
func NewDefaultHTTPClient(host string, debug int, timeout time.Duration) *DefaultHTTPClient {
	return &DefaultHTTPClient{
		client : &http.Client{
			Timeout: 15 * time.Second,
			Transport: &http.Transport{
				//Dial: (&net.Dialer{
				//	Timeout: 15 * time.Second,
				//}).Dial,
				MaxIdleConns: 1,
				MaxConnsPerHost: 1,
				IdleConnTimeout: 1 * time.Hour,
			},
=======
func NewHTTPClient(host string, debug int, dialTimeout time.Duration, readTimeout time.Duration, writeTimeout time.Duration) *HTTPClient {
	return &HTTPClient{
		client: fasthttp.Client{
			Name: "query_benchmarker",
			Dial: func(addr string) (net.Conn, error) {
				return fasthttp.DialTimeout(addr, dialTimeout)
			},
			MaxIdleConnDuration: 1 * time.Hour,
			ReadTimeout:         readTimeout,
			WriteTimeout:        writeTimeout,
>>>>>>> 4ce003d8
		},
		HTTPClientCommon: HTTPClientCommon{
			Host:       []byte(host),
			HostString: host,
			debug:      debug,
		},
	}
}

// Do performs the action specified by the given Query. It uses fasthttp, and
// tries to minimize heap allocations.
func (w *DefaultHTTPClient) Do(q *Query, opts *HTTPClientDoOptions) (lag float64, err error) {
	// populate uri from the reusable byte slice:
	uri := make([]byte, 0, 100)
	uri = append(uri, w.Host...)
	uri = append(uri, q.Path...)

	// populate a request with data from the Query:
	req, err := http.NewRequest(string(q.Method), string(uri), bytes.NewBuffer(q.Body)) // TODO performance

	start := time.Now()
	resp, err := w.client.Do(req)
	lag = float64(time.Since(start).Nanoseconds()) / 1e6 // milliseconds

	respBody, err := ioutil.ReadAll(resp.Body)
	resp.Body.Close()

	if err != nil || resp.StatusCode != http.StatusOK {
		values, _ := url.ParseQuery(string(uri))
		fmt.Printf("debug: url: %s, path %s, parsed url - %s\n", string(uri), q.Path, values)
	}

	// Check that the status code was 200 OK:
	if err == nil {
		sc := resp.StatusCode
		if sc != http.StatusOK {
			err = fmt.Errorf("Invalid write response (status %d): %s", sc, string(respBody))
			return
		}
	}

	if opts != nil {
		// Print debug messages, if applicable:
		switch opts.Debug {
		case 1:
			fmt.Fprintf(os.Stderr, "debug: %s in %7.2fms\n", q.HumanLabel, lag)
		case 2:
			fmt.Fprintf(os.Stderr, "debug: %s in %7.2fms -- %s\n", q.HumanLabel, lag, q.HumanDescription)
		case 3:
			fmt.Fprintf(os.Stderr, "debug: %s in %7.2fms -- %s\n", q.HumanLabel, lag, q.HumanDescription)
			fmt.Fprintf(os.Stderr, "debug:   request: %s\n", string(q.String()))
		case 4:
			fmt.Fprintf(os.Stderr, "debug: %s in %7.2fms -- %s\n", q.HumanLabel, lag, q.HumanDescription)
			fmt.Fprintf(os.Stderr, "debug:   request: %s\n", string(q.String()))
			fmt.Fprintf(os.Stderr, "debug:   response: %s\n", string(respBody))
		default:
		}

		// Pretty print JSON responses, if applicable:
		if opts.PrettyPrintResponses {
			// InfluxQL responses are in JSON and can be pretty-printed here.
			// Flux responses are just simple CSV.

			prefix := fmt.Sprintf("ID %d: ", q.ID)
			if json.Valid(respBody) {
				var pretty bytes.Buffer
				err = json.Indent(&pretty, respBody, prefix, "  ")
				if err != nil {
					return
				}

				_, err = fmt.Fprintf(os.Stderr, "%s%s\n", prefix, pretty)
				if err != nil {
					return
				}
			} else {
				_, err = fmt.Fprintf(os.Stderr, "%s%s\n", prefix, respBody)
				if err != nil {
					return
				}
			}
		}
	}

	return lag, err
}

func  (w *DefaultHTTPClient) HostString() string {
	return w.HTTPClientCommon.HostString
}

func (w *DefaultHTTPClient) Ping() {
	req, _ := http.NewRequest("GET", w.HTTPClientCommon.HostString + "/ping", nil)
	resp, _ := w.client.Do(req)
	defer resp.Body.Close()
}<|MERGE_RESOLUTION|>--- conflicted
+++ resolved
@@ -5,6 +5,7 @@
 	"encoding/json"
 	"fmt"
 	"io/ioutil"
+	"net"
 	"net/http"
 	"net/url"
 	"os"
@@ -18,31 +19,18 @@
 }
 
 // NewHTTPClient creates a new HTTPClient.
-<<<<<<< HEAD
-func NewDefaultHTTPClient(host string, debug int, timeout time.Duration) *DefaultHTTPClient {
+func NewDefaultHTTPClient(host string, debug int, dialTimeout time.Duration, readTimeout time.Duration, writeTimeout time.Duration) *DefaultHTTPClient {
 	return &DefaultHTTPClient{
 		client : &http.Client{
-			Timeout: 15 * time.Second,
+			Timeout: readTimeout, // TODO sets all timeouts
 			Transport: &http.Transport{
-				//Dial: (&net.Dialer{
-				//	Timeout: 15 * time.Second,
-				//}).Dial,
+				Dial: (&net.Dialer{
+					Timeout: dialTimeout,
+				}).Dial,
 				MaxIdleConns: 1,
 				MaxConnsPerHost: 1,
 				IdleConnTimeout: 1 * time.Hour,
 			},
-=======
-func NewHTTPClient(host string, debug int, dialTimeout time.Duration, readTimeout time.Duration, writeTimeout time.Duration) *HTTPClient {
-	return &HTTPClient{
-		client: fasthttp.Client{
-			Name: "query_benchmarker",
-			Dial: func(addr string) (net.Conn, error) {
-				return fasthttp.DialTimeout(addr, dialTimeout)
-			},
-			MaxIdleConnDuration: 1 * time.Hour,
-			ReadTimeout:         readTimeout,
-			WriteTimeout:        writeTimeout,
->>>>>>> 4ce003d8
 		},
 		HTTPClientCommon: HTTPClientCommon{
 			Host:       []byte(host),
