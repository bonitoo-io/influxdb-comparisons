package main

<<<<<<< HEAD
=======
import (
	"bytes"
	"encoding/json"
	"fmt"
	"github.com/valyala/fasthttp"
	"net"
	"net/url"
	"os"
	"time"
)

var bytesSlash = []byte("/") // heap optimization
var byteZero = []byte{0}     // heap optimization

>>>>>>> 4a8a7f11
// HTTPClient is a reusable HTTP Client.
type HTTPClientCommon struct {
	Host       []byte
	HostString string
	debug      int
}

// HTTPClientDoOptions wraps options uses when calling `Do`.
type HTTPClientDoOptions struct {
	Debug                int
	PrettyPrintResponses bool
}

<<<<<<< HEAD
// Method that rules them all
type HTTPClient interface {
	HostString() string
	Ping()
	Do(q *Query, opts *HTTPClientDoOptions) (lag float64, err error)
}

var UseFastHttp = true
=======
// NewHTTPClient creates a new HTTPClient.
func NewHTTPClient(host string, debug int, timeout time.Duration) *HTTPClient {
	return &HTTPClient{
		client: fasthttp.Client{
			Name: "query_benchmarker",
			Dial: func(addr string) (net.Conn, error) {
				return fasthttp.DialTimeout(addr, timeout)
			},
			MaxIdleConnDuration: 1 * time.Hour,
			ReadTimeout:         60 * time.Second,
			WriteTimeout:        60 * time.Second,
		},
		Host:       []byte(host),
		HostString: host,
		debug:      debug,
	}
}

// Do performs the action specified by the given Query. It uses fasthttp, and
// tries to minimize heap allocations.
func (w *HTTPClient) Do(q *Query, opts *HTTPClientDoOptions) (lag float64, err error) {
	// populate uri from the reusable byte slice:
	uri := make([]byte, 0, 100)
	uri = append(uri, w.Host...)
	uri = append(uri, bytesSlash...)
	uri = append(uri, q.Path...)

	// populate a request with data from the Query:
	req := fasthttp.AcquireRequest()
	defer fasthttp.ReleaseRequest(req)

	req.Header.SetMethodBytes(q.Method)
	req.Header.SetRequestURIBytes(uri)
	req.SetBody(q.Body)
	// Perform the request while tracking latency:
	resp := fasthttp.AcquireResponse()
	defer fasthttp.ReleaseResponse(resp)
	start := time.Now()
	err = w.client.Do(req, resp)
	lag = float64(time.Since(start).Nanoseconds()) / 1e6 // milliseconds

	if (err != nil || resp.StatusCode() != fasthttp.StatusOK) && opts.Debug == 5 {
		values, _ := url.ParseQuery(string(uri))
		fmt.Printf("debug: url: %s, path %s, parsed url - %s\n", string(uri), q.Path, values)
	}

	// Check that the status code was 200 OK:
	if err == nil {
		sc := resp.StatusCode()
		if sc != fasthttp.StatusOK {
			err = fmt.Errorf("Invalid write response (status %d): %s", sc, resp.Body())
			return
		}
	}

	if opts != nil {
		// Print debug messages, if applicable:
		switch opts.Debug {
		case 1:
			fmt.Fprintf(os.Stderr, "debug: %s in %7.2fms\n", q.HumanLabel, lag)
		case 2:
			fmt.Fprintf(os.Stderr, "debug: %s in %7.2fms -- %s\n", q.HumanLabel, lag, q.HumanDescription)
		case 3:
			fmt.Fprintf(os.Stderr, "debug: %s in %7.2fms -- %s\n", q.HumanLabel, lag, q.HumanDescription)
			fmt.Fprintf(os.Stderr, "debug:   request: %s\n", string(q.String()))
		case 4:
			fmt.Fprintf(os.Stderr, "debug: %s in %7.2fms -- %s\n", q.HumanLabel, lag, q.HumanDescription)
			fmt.Fprintf(os.Stderr, "debug:   request: %s\n", string(q.String()))
			fmt.Fprintf(os.Stderr, "debug:   response: %s\n", string(resp.Body()))
		default:
		}

		// Pretty print JSON responses, if applicable:
		if opts.PrettyPrintResponses {
			// InfluxQL responses are in JSON and can be pretty-printed here.
			// Flux responses are just simple CSV.

			prefix := fmt.Sprintf("ID %d: ", q.ID)
			if json.Valid(resp.Body()) {
				var pretty bytes.Buffer
				err = json.Indent(&pretty, resp.Body(), prefix, "  ")
				if err != nil {
					return
				}

				_, err = fmt.Fprintf(os.Stderr, "%s%s\n", prefix, pretty)
				if err != nil {
					return
				}
			} else {
				_, err = fmt.Fprintf(os.Stderr, "%s%s\n", prefix, resp.Body())
				if err != nil {
					return
				}
			}
		}
	}

	return lag, err
}
>>>>>>> 4a8a7f11
<|MERGE_RESOLUTION|>--- conflicted
+++ resolved
@@ -1,22 +1,5 @@
 package main
 
-<<<<<<< HEAD
-=======
-import (
-	"bytes"
-	"encoding/json"
-	"fmt"
-	"github.com/valyala/fasthttp"
-	"net"
-	"net/url"
-	"os"
-	"time"
-)
-
-var bytesSlash = []byte("/") // heap optimization
-var byteZero = []byte{0}     // heap optimization
-
->>>>>>> 4a8a7f11
 // HTTPClient is a reusable HTTP Client.
 type HTTPClientCommon struct {
 	Host       []byte
@@ -30,114 +13,9 @@
 	PrettyPrintResponses bool
 }
 
-<<<<<<< HEAD
-// Method that rules them all
+// HTTPClient interface.
 type HTTPClient interface {
 	HostString() string
 	Ping()
 	Do(q *Query, opts *HTTPClientDoOptions) (lag float64, err error)
-}
-
-var UseFastHttp = true
-=======
-// NewHTTPClient creates a new HTTPClient.
-func NewHTTPClient(host string, debug int, timeout time.Duration) *HTTPClient {
-	return &HTTPClient{
-		client: fasthttp.Client{
-			Name: "query_benchmarker",
-			Dial: func(addr string) (net.Conn, error) {
-				return fasthttp.DialTimeout(addr, timeout)
-			},
-			MaxIdleConnDuration: 1 * time.Hour,
-			ReadTimeout:         60 * time.Second,
-			WriteTimeout:        60 * time.Second,
-		},
-		Host:       []byte(host),
-		HostString: host,
-		debug:      debug,
-	}
-}
-
-// Do performs the action specified by the given Query. It uses fasthttp, and
-// tries to minimize heap allocations.
-func (w *HTTPClient) Do(q *Query, opts *HTTPClientDoOptions) (lag float64, err error) {
-	// populate uri from the reusable byte slice:
-	uri := make([]byte, 0, 100)
-	uri = append(uri, w.Host...)
-	uri = append(uri, bytesSlash...)
-	uri = append(uri, q.Path...)
-
-	// populate a request with data from the Query:
-	req := fasthttp.AcquireRequest()
-	defer fasthttp.ReleaseRequest(req)
-
-	req.Header.SetMethodBytes(q.Method)
-	req.Header.SetRequestURIBytes(uri)
-	req.SetBody(q.Body)
-	// Perform the request while tracking latency:
-	resp := fasthttp.AcquireResponse()
-	defer fasthttp.ReleaseResponse(resp)
-	start := time.Now()
-	err = w.client.Do(req, resp)
-	lag = float64(time.Since(start).Nanoseconds()) / 1e6 // milliseconds
-
-	if (err != nil || resp.StatusCode() != fasthttp.StatusOK) && opts.Debug == 5 {
-		values, _ := url.ParseQuery(string(uri))
-		fmt.Printf("debug: url: %s, path %s, parsed url - %s\n", string(uri), q.Path, values)
-	}
-
-	// Check that the status code was 200 OK:
-	if err == nil {
-		sc := resp.StatusCode()
-		if sc != fasthttp.StatusOK {
-			err = fmt.Errorf("Invalid write response (status %d): %s", sc, resp.Body())
-			return
-		}
-	}
-
-	if opts != nil {
-		// Print debug messages, if applicable:
-		switch opts.Debug {
-		case 1:
-			fmt.Fprintf(os.Stderr, "debug: %s in %7.2fms\n", q.HumanLabel, lag)
-		case 2:
-			fmt.Fprintf(os.Stderr, "debug: %s in %7.2fms -- %s\n", q.HumanLabel, lag, q.HumanDescription)
-		case 3:
-			fmt.Fprintf(os.Stderr, "debug: %s in %7.2fms -- %s\n", q.HumanLabel, lag, q.HumanDescription)
-			fmt.Fprintf(os.Stderr, "debug:   request: %s\n", string(q.String()))
-		case 4:
-			fmt.Fprintf(os.Stderr, "debug: %s in %7.2fms -- %s\n", q.HumanLabel, lag, q.HumanDescription)
-			fmt.Fprintf(os.Stderr, "debug:   request: %s\n", string(q.String()))
-			fmt.Fprintf(os.Stderr, "debug:   response: %s\n", string(resp.Body()))
-		default:
-		}
-
-		// Pretty print JSON responses, if applicable:
-		if opts.PrettyPrintResponses {
-			// InfluxQL responses are in JSON and can be pretty-printed here.
-			// Flux responses are just simple CSV.
-
-			prefix := fmt.Sprintf("ID %d: ", q.ID)
-			if json.Valid(resp.Body()) {
-				var pretty bytes.Buffer
-				err = json.Indent(&pretty, resp.Body(), prefix, "  ")
-				if err != nil {
-					return
-				}
-
-				_, err = fmt.Fprintf(os.Stderr, "%s%s\n", prefix, pretty)
-				if err != nil {
-					return
-				}
-			} else {
-				_, err = fmt.Fprintf(os.Stderr, "%s%s\n", prefix, resp.Body())
-				if err != nil {
-					return
-				}
-			}
-		}
-	}
-
-	return lag, err
-}
->>>>>>> 4a8a7f11
+}