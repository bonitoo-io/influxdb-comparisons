--- conflicted
+++ resolved
@@ -58,13 +58,10 @@
 	increaseInterval       time.Duration
 	notificationHostPort   string
 	dialTimeout            time.Duration
-<<<<<<< HEAD
+	readTimeout            time.Duration
+	writeTimeout           time.Duration
 	httpClientType         string
 	initialHttpClients     int
-=======
-	readTimeout            time.Duration
-	writeTimeout           time.Duration
->>>>>>> 4ce003d8
 )
 
 // Global vars:
@@ -119,13 +116,10 @@
 	flag.DurationVar(&responseTimeLimit, "response-time-limit", time.Second*0, "Query response time limit, after which will client stop.")
 	flag.StringVar(&notificationHostPort, "notification-target", "", "host:port of finish message notification receiver")
 	flag.DurationVar(&dialTimeout, "dial-timeout", time.Second*15, "TCP dial timeout.")
-<<<<<<< HEAD
+	flag.DurationVar(&readTimeout, "write-timeout", time.Second*300, "TCP write timeout.")
+	flag.DurationVar(&writeTimeout, "read-timeout", time.Second*300, "TCP read timeout.")
 	flag.StringVar(&httpClientType, "http-client-type", "fast", "HTTP client type {fast, default}")
 	flag.IntVar(&initialHttpClients, "initial-http-clients", -1, "Number of precreated HTTP clients per target host")
-=======
-	flag.DurationVar(&readTimeout, "write-timeout", time.Second*300, "TCP write timeout.")
-	flag.DurationVar(&writeTimeout, "read-timeout", time.Second*300, "TCP read timeout.")
->>>>>>> 4ce003d8
 
 	flag.Parse()
 
@@ -259,11 +253,7 @@
 	for i := 0; i < workers; i++ {
 		daemonUrl := daemonUrls[i%len(daemonUrls)]
 		workersGroup.Add(1)
-<<<<<<< HEAD
-		w := CachedOrNewHTTPClient(daemonUrl, debug, dialTimeout)
-=======
-		w := NewHTTPClient(daemonUrl, debug, dialTimeout, readTimeout, writeTimeout)
->>>>>>> 4ce003d8
+		w := CachedOrNewHTTPClient(daemonUrl, debug, dialTimeout, readTimeout, writeTimeout)
 		go processQueries(w, telemetryChanPoints, fmt.Sprintf("%d", i))
 	}
 	fmt.Printf("Started querying with %d workers\n", workers)
@@ -303,11 +293,7 @@
 					//fmt.Printf("Adding worker %d\n", workers)
 					daemonUrl := daemonUrls[workers%len(daemonUrls)]
 					workersGroup.Add(1)
-<<<<<<< HEAD
-					w := CachedOrNewHTTPClient(daemonUrl, debug, dialTimeout)
-=======
-					w := NewHTTPClient(daemonUrl, debug, dialTimeout, readTimeout, writeTimeout)
->>>>>>> 4ce003d8
+					w := CachedOrNewHTTPClient(daemonUrl, debug, dialTimeout, readTimeout, writeTimeout)
 					go processQueries(w, telemetryChanPoints, fmt.Sprintf("%d", workers))
 					workers++
 				}
